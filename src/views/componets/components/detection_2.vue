<template>
    <div class="experiment-detection-page">
        <v-card elevation="0" class="mb-4">
            <v-card-title class="text-h5 font-weight-bold">
                <v-icon class="mr-2" color="primary">mdi-test-tube</v-icon>
                试验检测
            </v-card-title>
            <v-card-subtitle>
                <v-alert type="info" variant="tonal" density="compact">
                    <strong>检测样品：</strong>{{ currentSample.code }} - {{ currentSample.name }}
                </v-alert>
            </v-card-subtitle>
        </v-card>

        <!-- 实验流程展示 - 横向布局 -->
        <v-row>
            <v-col v-for="experiment in experiments" :key="experiment.id" cols="12">
                <v-card :class="`experiment-card experiment-${experiment.id}`" elevation="2">
<<<<<<< HEAD
                    <!-- 实验标题栏 -->
=======
>>>>>>> 3a0edda9
                    <v-card-title
                        :class="`text-h6 font-weight-bold text-white bg-${experiment.color}`"
                    >
                        <v-icon class="mr-2">{{ experiment.icon }}</v-icon>
                        {{ experiment.title }}
                        <v-spacer></v-spacer>
                        <span class="text-caption">{{ experiment.description }}</span>
                    </v-card-title>

<<<<<<< HEAD
                    <!-- 横向流程区域 -->
                    <v-card-text class="py-4">
                        <div class="horizontal-flow">
                            <!-- 左侧：开始按钮 -->
                            <div class="flow-start">
                                <v-btn
                                    v-if="!experiment.completed && !experiment.running"
                                    :color="experiment.color"
                                    variant="flat"
                                    size="large"
                                    @click="startExperiment(experiment)"
                                    prepend-icon="mdi-play"
                                    class="start-btn"
                                >
                                    开始实验
                                </v-btn>
                                <v-btn
                                    v-if="experiment.running"
                                    color="warning"
                                    variant="flat"
                                    size="large"
                                    @click="pauseExperiment(experiment)"
                                    prepend-icon="mdi-pause"
                                    class="start-btn"
                                >
                                    暂停
                                </v-btn>
                                <v-chip
                                    v-if="experiment.completed"
                                    :color="experiment.color"
                                    variant="flat"
                                    prepend-icon="mdi-check-circle"
                                    size="large"
                                    class="start-btn"
                                >
                                    已完成
                                </v-chip>
=======
                    <v-card-text>
                        <!-- 实验进度条 -->
                        <div class="mb-4">
                            <v-progress-linear
                                :model-value="getExperimentProgress(experiment)"
                                :color="experiment.color"
                                height="8"
                                rounded
                            ></v-progress-linear>
                            <div class="text-caption mt-1">
                                进度: {{ getExperimentProgress(experiment) }}%
>>>>>>> 3a0edda9
                            </div>

<<<<<<< HEAD
                            <!-- 中间：实验步骤（横向） -->
                            <div class="flow-steps">
                                <div
                                    v-for="(step, index) in experiment.steps"
                                    :key="index"
                                    class="step-item"
                                >
                                    <!-- 步骤节点 -->
                                    <div class="step-node">
                                        <v-avatar
                                            :color="getStepDotColor(experiment, index)"
                                            size="40"
                                        >
                                            <v-icon color="white" size="20">
                                                {{ getStepIcon(experiment, index) }}
                                            </v-icon>
                                        </v-avatar>
                                        <div class="step-info">
                                            <div class="step-name">{{ step.name }}</div>
                                            <v-tooltip location="top">
                                                <template v-slot:activator="{ props }">
                                                    <div v-bind="props" class="device-name">
                                                        <v-icon size="12" class="mr-1"
                                                            >mdi-hammer-wrench</v-icon
                                                        >
                                                        {{ step.device }}
                                                    </div>
                                                </template>
                                                <span>{{ getDeviceStatusText(step.device) }}</span>
                                            </v-tooltip>
                                        </div>
=======
                        <!-- 实验步骤时间轴 -->
                        <v-timeline density="compact" align="start" side="end">
                            <v-timeline-item
                                v-for="(step, index) in experiment.steps"
                                :key="index"
                                :dot-color="getStepDotColor(experiment, index)"
                                :icon="getStepIcon(experiment, index)"
                                size="small"
                            >
                                <div>
                                    <div class="font-weight-bold">{{ step.name }}</div>
                                    <div class="text-caption">
                                        <v-tooltip location="top">
                                            <template v-slot:activator="{ props }">
                                                <span v-bind="props" class="device-name">
                                                    {{ step.device }}
                                                </span>
                                            </template>
                                            <span>{{ getDeviceStatusText(step.device) }}</span>
                                        </v-tooltip>
>>>>>>> 3a0edda9
                                    </div>

                                    <!-- 连接线 -->
                                    <div
                                        v-if="index < experiment.steps.length - 1"
                                        class="step-connector"
                                    >
                                        <v-icon
                                            :color="
                                                step.status === 'completed'
                                                    ? experiment.color
                                                    : 'grey-lighten-2'
                                            "
                                        >
                                            mdi-arrow-right-thick
                                        </v-icon>
                                    </div>
                                </div>
                            </div>

<<<<<<< HEAD
                            <!-- 右侧：实验结果 -->
                            <div class="flow-result">
                                <div v-if="experiment.completed" class="result-display">
                                    <v-icon :color="experiment.color" size="32" class="mb-2">
                                        mdi-check-decagram
                                    </v-icon>
                                    <div class="result-label">实验结果</div>
                                    <div
                                        class="result-value"
                                        :style="{ color: getColorCode(experiment.color) }"
                                    >
                                        {{ experiment.result }}
                                    </div>
                                </div>
                                <div v-else-if="experiment.running" class="result-display">
                                    <v-progress-circular
                                        indeterminate
                                        :color="experiment.color"
                                        size="32"
                                        class="mb-2"
                                    ></v-progress-circular>
                                    <div class="result-label">实验进行中</div>
                                    <div class="result-value">
                                        {{ getExperimentProgress(experiment) }}%
                                    </div>
                                </div>
                                <div v-else class="result-display">
                                    <v-icon color="grey-lighten-2" size="32" class="mb-2">
                                        mdi-clipboard-text-outline
                                    </v-icon>
                                    <div class="result-label text-grey">等待实验</div>
                                </div>
                            </div>
                        </div>
                    </v-card-text>
=======
                        <!-- 实验结果 -->
                        <div v-if="experiment.completed" class="mt-3">
                            <v-chip
                                :color="experiment.color"
                                variant="flat"
                                prepend-icon="mdi-check-circle"
                                size="small"
                            >
                                实验完成
                            </v-chip>
                            <div class="mt-2 text-caption">结果: {{ experiment.result }}</div>
                        </div>
                    </v-card-text>

                    <v-card-actions>
                        <v-btn
                            v-if="!experiment.completed && !experiment.running"
                            :color="experiment.color"
                            variant="flat"
                            size="small"
                            @click="startExperiment(experiment)"
                            prepend-icon="mdi-play"
                        >
                            开始实验
                        </v-btn>
                        <v-btn
                            v-if="experiment.running"
                            color="warning"
                            variant="flat"
                            size="small"
                            @click="pauseExperiment(experiment)"
                            prepend-icon="mdi-pause"
                        >
                            暂停
                        </v-btn>
                        <v-btn
                            v-if="experiment.completed"
                            color="success"
                            variant="flat"
                            size="small"
                            prepend-icon="mdi-check"
                            disabled
                        >
                            已完成
                        </v-btn>
                    </v-card-actions>
>>>>>>> 3a0edda9
                </v-card>
            </v-col>
        </v-row>

        <!-- 操作按钮 -->
        <v-card elevation="0" class="mt-6">
            <v-card-actions class="justify-space-between">
                <v-btn
                    color="grey"
                    variant="outlined"
                    @click="goBack"
                    prepend-icon="mdi-arrow-left"
                >
                    返回样品列表
                </v-btn>

                <div>
                    <v-btn
                        color="primary"
                        variant="flat"
                        @click="uploadResults"
                        :disabled="!allExperimentsCompleted"
                        prepend-icon="mdi-cloud-upload"
                    >
                        检测结果上传分析
                    </v-btn>
                    <v-btn
                        color="warning"
                        variant="outlined"
                        class="ml-2"
                        @click="resetExperiments"
                        prepend-icon="mdi-refresh"
                    >
                        重置实验
                    </v-btn>
                </div>
            </v-card-actions>
        </v-card>
    </div>
</template>

<script setup lang="ts">
import { computed, ref } from 'vue';

// 类型定义
type DeviceStatus = 'idle' | 'in-use' | 'reserved';

interface ExperimentStep {
    name: string;
    device: string;
    status: 'pending' | 'active' | 'completed';
}

interface Experiment {
    id: number;
    title: string;
    color: string;
    icon: string;
    description: string;
    steps: ExperimentStep[];
    result: string;
    completed: boolean;
    running: boolean;
    currentStep: number;
}

interface Sample {
    id: number;
    code: string;
    name: string;
    isSubsampled: boolean;
}

// Props
const props = defineProps<{
    currentSample: Sample;
}>();

// 定义事件
const emit = defineEmits<{
    (e: 'go-back'): void;
    (e: 'upload-results', data: any): void;
}>();

// 设备状态映射
const deviceStatusMap = ref<Record<string, DeviceStatus>>({
    电子天平: 'idle',
    烘箱: 'idle',
    标准筛: 'idle',
    水洗槽: 'idle',
    工业相机: 'idle',
    分选装置: 'idle',
    压力机: 'idle',
});

// 实验数据
const experiments = ref<Experiment[]>([
    {
        id: 1,
        title: '筛分',
        color: 'blue',
        icon: 'mdi-filter-variant',
        description: '样品经初步处理后进行筛分；各粒径分级记录质量。',
        steps: [
            { name: '称重', device: '电子天平', status: 'pending' },
            { name: '烘干', device: '烘箱', status: 'pending' },
            { name: '筛分', device: '标准筛', status: 'pending' },
            { name: '称取筛余质量', device: '电子天平', status: 'pending' },
        ],
        result: '',
        completed: false,
        running: false,
        currentStep: 0,
    },
    {
        id: 2,
        title: '含泥量',
        color: 'red',
        icon: 'mdi-water',
        description: '通过水洗去除细颗粒泥质物。',
        steps: [
            { name: '称重', device: '电子天平', status: 'pending' },
            { name: '烘干', device: '烘箱', status: 'pending' },
            { name: '水洗', device: '水洗槽', status: 'pending' },
            { name: '烘干', device: '烘箱', status: 'pending' },
            { name: '称重', device: '电子天平', status: 'pending' },
        ],
        result: '',
        completed: false,
        running: false,
        currentStep: 0,
    },
    {
        id: 3,
        title: '泥块含量',
        color: 'green',
        icon: 'mdi-cube-outline',
        description: '测定大于0.075mm的泥块含量。',
        steps: [
            { name: '称重', device: '电子天平', status: 'pending' },
            { name: '烘干', device: '烘箱', status: 'pending' },
            { name: '筛分', device: '标准筛', status: 'pending' },
            { name: '水洗', device: '水洗槽', status: 'pending' },
            { name: '烘干', device: '烘箱', status: 'pending' },
            { name: '称重', device: '电子天平', status: 'pending' },
        ],
        result: '',
        completed: false,
        running: false,
        currentStep: 0,
    },
    {
        id: 4,
        title: '针片状',
        color: 'indigo',
        icon: 'mdi-shape-outline',
        description: '采用视觉识别技术区分针片状颗粒。',
        steps: [
            { name: '分选装置识别', device: '工业相机', status: 'pending' },
            { name: '分选装置识别', device: '分选装置', status: 'pending' },
            { name: '称重（分类）', device: '电子天平', status: 'pending' },
        ],
        result: '',
        completed: false,
        running: false,
        currentStep: 0,
    },
    {
        id: 5,
        title: '压碎值',
        color: 'brown',
        icon: 'mdi-gauge',
        description: '选取特定粒级颗粒进行压碎试验。',
        steps: [
            { name: '剔除针片状', device: '分选装置', status: 'pending' },
            { name: '水洗', device: '水洗槽', status: 'pending' },
            { name: '烘干', device: '烘箱', status: 'pending' },
            { name: '标定加载', device: '压力机', status: 'pending' },
            { name: '筛分', device: '标准筛', status: 'pending' },
            { name: '称重', device: '电子天平', status: 'pending' },
        ],
        result: '',
        completed: false,
        running: false,
        currentStep: 0,
    },
]);

// 计算属性
const allExperimentsCompleted = computed(() => {
    return experiments.value.every((exp) => exp.completed);
});

// 获取实验进度
const getExperimentProgress = (experiment: Experiment): number => {
    const completedSteps = experiment.steps.filter((step) => step.status === 'completed').length;
    return Math.round((completedSteps / experiment.steps.length) * 100);
};

// 获取步骤点颜色
const getStepDotColor = (experiment: Experiment, stepIndex: number): string => {
    const step = experiment.steps[stepIndex];
    if (step.status === 'completed') return experiment.color;
    if (step.status === 'active') return 'yellow';
    return 'grey';
};

// 获取步骤图标
const getStepIcon = (experiment: Experiment, stepIndex: number): string => {
    const step = experiment.steps[stepIndex];
    if (step.status === 'completed') return 'mdi-check';
    if (step.status === 'active') return 'mdi-play';
    return 'mdi-circle-outline';
};

// 获取设备状态文本
const getDeviceStatusText = (device: string): string => {
    const status = deviceStatusMap.value[device];
    switch (status) {
        case 'in-use':
            return `${device}: 正在使用中`;
        case 'reserved':
            return `${device}: 已预约`;
        default:
            return `${device}: 空闲`;
    }
};

// 获取颜色代码
const getColorCode = (color: string): string => {
    const colorMap: Record<string, string> = {
        blue: '#2196F3',
        red: '#F44336',
        green: '#4CAF50',
        indigo: '#3F51B5',
        brown: '#795548',
    };
    return colorMap[color] || '#666';
};

// 开始单个实验
const startExperiment = (experiment: Experiment) => {
    experiment.running = true;
    experiment.currentStep = 0;
    processNextStep(experiment);
};

// 暂停实验
const pauseExperiment = (experiment: Experiment) => {
    experiment.running = false;
};

// 处理实验下一步
const processNextStep = (experiment: Experiment) => {
    if (!experiment.running || experiment.completed) return;

    if (experiment.currentStep >= experiment.steps.length) {
        completeExperiment(experiment);
        return;
    }

    const currentStepData = experiment.steps[experiment.currentStep];
    currentStepData.status = 'active';
    deviceStatusMap.value[currentStepData.device] = 'in-use';

    experiments.value.forEach((exp) => {
        exp.steps.forEach((step) => {
            if (
                step.device === currentStepData.device &&
                step !== currentStepData &&
                step.status === 'pending'
            ) {
                deviceStatusMap.value[step.device] = 'reserved';
            }
        });
    });

    setTimeout(
        () => {
            currentStepData.status = 'completed';
            deviceStatusMap.value[currentStepData.device] = 'idle';
            experiment.currentStep++;
            processNextStep(experiment);
        },
        2000 + Math.random() * 2000
    );
};

// 完成实验
const completeExperiment = (experiment: Experiment) => {
    experiment.running = false;
    experiment.completed = true;
    experiment.result = `${(Math.random() * 100).toFixed(2)}%`;
};

// 上传结果
const uploadResults = () => {
    const results = {
        sample: {
            code: props.currentSample.code,
            name: props.currentSample.name,
        },
        experiments: {} as Record<string, any>,
        timestamp: new Date().toISOString(),
    };

    experiments.value.forEach((experiment) => {
        results.experiments[`experiment${experiment.id}`] = {
            title: experiment.title,
            result: experiment.result,
            status: experiment.completed ? 'completed' : 'incomplete',
        };
    });

    emit('upload-results', results);
};

// 返回样品列表
const goBack = () => {
    emit('go-back');
};

// 重置实验
const resetExperiments = () => {
    experiments.value.forEach((experiment) => {
        experiment.running = false;
        experiment.completed = false;
        experiment.currentStep = 0;
        experiment.result = '';
        experiment.steps.forEach((step) => {
            step.status = 'pending';
        });
    });

    Object.keys(deviceStatusMap.value).forEach((device) => {
        deviceStatusMap.value[device] = 'idle';
    });
};
</script>

<style lang="scss" scoped>
.experiment-detection-page {
    padding: 16px;

    .experiment-card {
<<<<<<< HEAD
        transition:
            transform 0.2s,
            box-shadow 0.2s;
        margin-bottom: 20px;
=======
        height: 100%;
        transition:
            transform 0.2s,
            box-shadow 0.2s;
        margin-bottom: 16px;
>>>>>>> 3a0edda9

        &:hover {
            transform: translateY(-2px);
            box-shadow: 0 8px 20px rgba(0, 0, 0, 0.1);
        }

        &.experiment-1 {
            border-left: 4px solid #2196f3;
        }

        &.experiment-2 {
            border-left: 4px solid #f44336;
        }

        &.experiment-3 {
            border-left: 4px solid #4caf50;
        }

        &.experiment-4 {
            border-left: 4px solid #3f51b5;
        }

        &.experiment-5 {
            border-left: 4px solid #795548;
        }
    }

    // 横向流程布局
    .horizontal-flow {
        display: flex;
        align-items: center;
        gap: 24px;
        min-height: 120px;

        // 左侧：开始按钮区域
        .flow-start {
            flex-shrink: 0;
            width: 140px;
            display: flex;
            justify-content: center;

            .start-btn {
                width: 100%;
            }
        }

        // 中间：步骤流程区域
        .flow-steps {
            flex: 1;
            display: flex;
            align-items: center;
            gap: 8px;
            overflow-x: auto;
            padding: 8px 0;

            // 单个步骤项
            .step-item {
                display: flex;
                align-items: center;
                gap: 8px;

                // 步骤节点
                .step-node {
                    display: flex;
                    flex-direction: column;
                    align-items: center;
                    gap: 8px;
                    min-width: 100px;

                    .step-info {
                        text-align: center;

                        .step-name {
                            font-size: 13px;
                            font-weight: 600;
                            color: #333;
                            white-space: nowrap;
                            margin-bottom: 4px;
                        }

                        .device-name {
                            font-size: 11px;
                            color: #666;
                            cursor: pointer;
                            display: flex;
                            align-items: center;
                            justify-content: center;
                            padding: 2px 8px;
                            border-radius: 12px;
                            background-color: #f5f5f5;
                            transition: all 0.2s;

                            &:hover {
                                background-color: #e0e0e0;
                                color: #333;
                            }
                        }
                    }
                }

                // 连接箭头
                .step-connector {
                    display: flex;
                    align-items: center;
                    margin: 0 4px;
                }
            }
        }

        // 右侧：结果显示区域
        .flow-result {
            flex-shrink: 0;
            width: 140px;
            display: flex;
            justify-content: center;

            .result-display {
                display: flex;
                flex-direction: column;
                align-items: center;
                justify-content: center;
                text-align: center;
                padding: 12px;
                border-radius: 8px;
                background-color: #f9f9f9;
                width: 100%;

                .result-label {
                    font-size: 12px;
                    color: #666;
                    margin-bottom: 4px;
                    font-weight: 500;
                }

                .result-value {
                    font-size: 20px;
                    font-weight: 700;
                    letter-spacing: 0.5px;
                }
            }
        }
    }

    // 背景颜色类
    .bg-blue {
        background-color: #2196f3 !important;
    }

    .bg-red {
        background-color: #f44336 !important;
    }

    .bg-green {
        background-color: #4caf50 !important;
    }

    .bg-indigo {
        background-color: #3f51b5 !important;
    }

    .bg-brown {
        background-color: #795548 !important;
    }
}
<<<<<<< HEAD

// 响应式设计
@media (max-width: 1200px) {
    .horizontal-flow {
        .flow-steps {
            .step-item {
                .step-node {
                    min-width: 80px;

                    .step-info {
                        .step-name {
                            font-size: 12px;
                        }

                        .device-name {
                            font-size: 10px;
                        }
                    }
                }
            }
        }
    }
}

@media (max-width: 768px) {
    .horizontal-flow {
        flex-direction: column;
        gap: 16px;

        .flow-start,
        .flow-result {
            width: 100%;
        }

        .flow-steps {
            width: 100%;
            justify-content: flex-start;
        }
    }
}
=======
>>>>>>> 3a0edda9
</style><|MERGE_RESOLUTION|>--- conflicted
+++ resolved
@@ -16,10 +16,7 @@
         <v-row>
             <v-col v-for="experiment in experiments" :key="experiment.id" cols="12">
                 <v-card :class="`experiment-card experiment-${experiment.id}`" elevation="2">
-<<<<<<< HEAD
                     <!-- 实验标题栏 -->
-=======
->>>>>>> 3a0edda9
                     <v-card-title
                         :class="`text-h6 font-weight-bold text-white bg-${experiment.color}`"
                     >
@@ -29,7 +26,6 @@
                         <span class="text-caption">{{ experiment.description }}</span>
                     </v-card-title>
 
-<<<<<<< HEAD
                     <!-- 横向流程区域 -->
                     <v-card-text class="py-4">
                         <div class="horizontal-flow">
@@ -67,22 +63,8 @@
                                 >
                                     已完成
                                 </v-chip>
-=======
-                    <v-card-text>
-                        <!-- 实验进度条 -->
-                        <div class="mb-4">
-                            <v-progress-linear
-                                :model-value="getExperimentProgress(experiment)"
-                                :color="experiment.color"
-                                height="8"
-                                rounded
-                            ></v-progress-linear>
-                            <div class="text-caption mt-1">
-                                进度: {{ getExperimentProgress(experiment) }}%
->>>>>>> 3a0edda9
                             </div>
 
-<<<<<<< HEAD
                             <!-- 中间：实验步骤（横向） -->
                             <div class="flow-steps">
                                 <div
@@ -114,28 +96,6 @@
                                                 <span>{{ getDeviceStatusText(step.device) }}</span>
                                             </v-tooltip>
                                         </div>
-=======
-                        <!-- 实验步骤时间轴 -->
-                        <v-timeline density="compact" align="start" side="end">
-                            <v-timeline-item
-                                v-for="(step, index) in experiment.steps"
-                                :key="index"
-                                :dot-color="getStepDotColor(experiment, index)"
-                                :icon="getStepIcon(experiment, index)"
-                                size="small"
-                            >
-                                <div>
-                                    <div class="font-weight-bold">{{ step.name }}</div>
-                                    <div class="text-caption">
-                                        <v-tooltip location="top">
-                                            <template v-slot:activator="{ props }">
-                                                <span v-bind="props" class="device-name">
-                                                    {{ step.device }}
-                                                </span>
-                                            </template>
-                                            <span>{{ getDeviceStatusText(step.device) }}</span>
-                                        </v-tooltip>
->>>>>>> 3a0edda9
                                     </div>
 
                                     <!-- 连接线 -->
@@ -156,7 +116,6 @@
                                 </div>
                             </div>
 
-<<<<<<< HEAD
                             <!-- 右侧：实验结果 -->
                             <div class="flow-result">
                                 <div v-if="experiment.completed" class="result-display">
@@ -192,54 +151,6 @@
                             </div>
                         </div>
                     </v-card-text>
-=======
-                        <!-- 实验结果 -->
-                        <div v-if="experiment.completed" class="mt-3">
-                            <v-chip
-                                :color="experiment.color"
-                                variant="flat"
-                                prepend-icon="mdi-check-circle"
-                                size="small"
-                            >
-                                实验完成
-                            </v-chip>
-                            <div class="mt-2 text-caption">结果: {{ experiment.result }}</div>
-                        </div>
-                    </v-card-text>
-
-                    <v-card-actions>
-                        <v-btn
-                            v-if="!experiment.completed && !experiment.running"
-                            :color="experiment.color"
-                            variant="flat"
-                            size="small"
-                            @click="startExperiment(experiment)"
-                            prepend-icon="mdi-play"
-                        >
-                            开始实验
-                        </v-btn>
-                        <v-btn
-                            v-if="experiment.running"
-                            color="warning"
-                            variant="flat"
-                            size="small"
-                            @click="pauseExperiment(experiment)"
-                            prepend-icon="mdi-pause"
-                        >
-                            暂停
-                        </v-btn>
-                        <v-btn
-                            v-if="experiment.completed"
-                            color="success"
-                            variant="flat"
-                            size="small"
-                            prepend-icon="mdi-check"
-                            disabled
-                        >
-                            已完成
-                        </v-btn>
-                    </v-card-actions>
->>>>>>> 3a0edda9
                 </v-card>
             </v-col>
         </v-row>
@@ -585,18 +496,10 @@
     padding: 16px;
 
     .experiment-card {
-<<<<<<< HEAD
         transition:
             transform 0.2s,
             box-shadow 0.2s;
         margin-bottom: 20px;
-=======
-        height: 100%;
-        transition:
-            transform 0.2s,
-            box-shadow 0.2s;
-        margin-bottom: 16px;
->>>>>>> 3a0edda9
 
         &:hover {
             transform: translateY(-2px);
@@ -761,7 +664,6 @@
         background-color: #795548 !important;
     }
 }
-<<<<<<< HEAD
 
 // 响应式设计
 @media (max-width: 1200px) {
@@ -802,6 +704,4 @@
         }
     }
 }
-=======
->>>>>>> 3a0edda9
 </style>